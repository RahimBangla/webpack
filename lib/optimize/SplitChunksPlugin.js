--- conflicted
+++ resolved
@@ -327,22 +327,9 @@
 								// Break if minimum number of chunks is not reached
 								if (chunkIndices.length < cacheGroup.minChunks) continue;
 								// Select chunks by configuration
-<<<<<<< HEAD
-								const selectedChunks =
-									cacheGroup.chunks === "initial"
-										? Array.from(chunkCombination).filter(chunk =>
-												chunk.canBeInitial()
-										  )
-										: cacheGroup.chunks === "async"
-											? Array.from(chunkCombination).filter(
-													chunk => !chunk.canBeInitial()
-											  )
-											: Array.from(chunkCombination);
-=======
 								const selectedChunks = Array.from(chunkCombination).filter(
 									cacheGroup.chunksFilter
 								);
->>>>>>> 0f70fcb9
 								// Break if minimum number of chunks is not reached
 								if (selectedChunks.length < cacheGroup.minChunks) continue;
 								// Determine name for split chunk
