--- conflicted
+++ resolved
@@ -48,53 +48,10 @@
 <details><summary><code>/******/ (function(modules) { /* webpackBootstrap */ })</code></summary>
 
 ``` javascript
-/******/ (function(modules) { // webpackBootstrap
-/******/ 	// install a JSONP callback for chunk loading
-/******/ 	function webpackJsonpCallback(data) {
-/******/ 		var chunkIds = data[0];
-/******/ 		var moreModules = data[1];
-/******/
-/******/
-/******/ 		// add "moreModules" to the modules object,
-/******/ 		// then flag all "chunkIds" as loaded and fire callback
-/******/ 		var moduleId, chunkId, i = 0, resolves = [];
-/******/ 		for(;i < chunkIds.length; i++) {
-/******/ 			chunkId = chunkIds[i];
-/******/ 			if(installedChunks[chunkId]) {
-/******/ 				resolves.push(installedChunks[chunkId][0]);
-/******/ 			}
-/******/ 			installedChunks[chunkId] = 0;
-/******/ 		}
-/******/ 		for(moduleId in moreModules) {
-/******/ 			if(Object.prototype.hasOwnProperty.call(moreModules, moduleId)) {
-/******/ 				modules[moduleId] = moreModules[moduleId];
-/******/ 			}
-/******/ 		}
-/******/ 		if(parentJsonpFunction) parentJsonpFunction(data);
-/******/
-/******/ 		while(resolves.length) {
-/******/ 			resolves.shift()();
-/******/ 		}
-/******/
-/******/ 	};
-/******/
-/******/
+/******/ (function(modules, runtime) { // webpackBootstrap
+/******/ 	"use strict";
 /******/ 	// The module cache
 /******/ 	var installedModules = {};
-/******/
-/******/ 	// object to store loaded and loading chunks
-/******/ 	// undefined = chunk not loaded, null = chunk preloaded/prefetched
-/******/ 	// Promise = chunk loading, 0 = chunk loaded
-/******/ 	var installedChunks = {
-/******/ 		3: 0
-/******/ 	};
-/******/
-/******/
-/******/
-/******/ 	// script path function
-/******/ 	function jsonpScriptSrc(chunkId) {
-/******/ 		return __webpack_require__.p + "" + chunkId + ".output.js"
-/******/ 	}
 /******/
 /******/ 	// The require function
 /******/ 	function __webpack_require__(moduleId) {
@@ -120,130 +77,15 @@
 /******/ 		return module.exports;
 /******/ 	}
 /******/
-/******/ 	// This file contains only the entry chunk.
-/******/ 	// The chunk loading function for additional chunks
-/******/ 	__webpack_require__.e = function requireEnsure(chunkId) {
-/******/ 		var promises = [];
-/******/
-/******/
-/******/ 		// JSONP chunk loading for javascript
-/******/
-/******/ 		var installedChunkData = installedChunks[chunkId];
-/******/ 		if(installedChunkData !== 0) { // 0 means "already installed".
-/******/
-/******/ 			// a Promise means "currently loading".
-/******/ 			if(installedChunkData) {
-/******/ 				promises.push(installedChunkData[2]);
-/******/ 			} else {
-/******/ 				// setup Promise in chunk cache
-/******/ 				var promise = new Promise(function(resolve, reject) {
-/******/ 					installedChunkData = installedChunks[chunkId] = [resolve, reject];
-/******/ 				});
-/******/ 				promises.push(installedChunkData[2] = promise);
-/******/
-/******/ 				// start chunk loading
-/******/ 				var script = document.createElement('script');
-/******/ 				var onScriptComplete;
-/******/
-/******/ 				script.charset = 'utf-8';
-/******/ 				script.timeout = 120;
-/******/ 				if (__webpack_require__.nc) {
-/******/ 					script.setAttribute("nonce", __webpack_require__.nc);
-/******/ 				}
-/******/ 				script.src = jsonpScriptSrc(chunkId);
-/******/
-/******/ 				onScriptComplete = function (event) {
-/******/ 					// avoid mem leaks in IE.
-/******/ 					script.onerror = script.onload = null;
-/******/ 					clearTimeout(timeout);
-/******/ 					var chunk = installedChunks[chunkId];
-/******/ 					if(chunk !== 0) {
-/******/ 						if(chunk) {
-/******/ 							var errorType = event && (event.type === 'load' ? 'missing' : event.type);
-/******/ 							var realSrc = event && event.target && event.target.src;
-/******/ 							var error = new Error('Loading chunk ' + chunkId + ' failed.\n(' + errorType + ': ' + realSrc + ')');
-/******/ 							error.type = errorType;
-/******/ 							error.request = realSrc;
-/******/ 							chunk[1](error);
-/******/ 						}
-/******/ 						installedChunks[chunkId] = undefined;
-/******/ 					}
-/******/ 				};
-/******/ 				var timeout = setTimeout(function(){
-/******/ 					onScriptComplete({ type: 'timeout', target: script });
-/******/ 				}, 120000);
-/******/ 				script.onerror = script.onload = onScriptComplete;
-/******/ 				document.head.appendChild(script);
-/******/ 			}
-/******/ 		}
-/******/ 		return Promise.all(promises);
-/******/ 	};
 /******/
 /******/ 	// expose the modules object (__webpack_modules__)
 /******/ 	__webpack_require__.m = modules;
 /******/
-/******/ 	// expose the module cache
-/******/ 	__webpack_require__.c = installedModules;
-/******/
-/******/ 	// define getter function for harmony exports
-/******/ 	__webpack_require__.d = function(exports, name, getter) {
-/******/ 		if(!__webpack_require__.o(exports, name)) {
-/******/ 			Object.defineProperty(exports, name, { enumerable: true, get: getter });
-/******/ 		}
-/******/ 	};
-/******/
-/******/ 	// define __esModule on exports
-/******/ 	__webpack_require__.r = function(exports) {
-/******/ 		if(typeof Symbol !== 'undefined' && Symbol.toStringTag) {
-/******/ 			Object.defineProperty(exports, Symbol.toStringTag, { value: 'Module' });
-/******/ 		}
-/******/ 		Object.defineProperty(exports, '__esModule', { value: true });
-/******/ 	};
-/******/
-/******/ 	// create a fake namespace object
-/******/ 	// mode & 1: value is a module id, require it
-/******/ 	// mode & 2: merge all properties of value into the ns
-/******/ 	// mode & 4: return value when already ns object
-/******/ 	// mode & 8|1: behave like require
-/******/ 	__webpack_require__.t = function(value, mode) {
-/******/ 		if(mode & 1) value = __webpack_require__(value);
-/******/ 		if(mode & 8) return value;
-/******/ 		if((mode & 4) && typeof value === 'object' && value && value.__esModule) return value;
-/******/ 		var ns = Object.create(null);
-/******/ 		__webpack_require__.r(ns);
-/******/ 		Object.defineProperty(ns, 'default', { enumerable: true, value: value });
-/******/ 		if(mode & 2 && typeof value != 'string') for(var key in value) __webpack_require__.d(ns, key, function(key) { return value[key]; }.bind(null, key));
-/******/ 		return ns;
-/******/ 	};
-/******/
-/******/ 	// getDefaultExport function for compatibility with non-harmony modules
-/******/ 	__webpack_require__.n = function(module) {
-/******/ 		var getter = module && module.__esModule ?
-/******/ 			function getDefault() { return module['default']; } :
-/******/ 			function getModuleExports() { return module; };
-/******/ 		__webpack_require__.d(getter, 'a', getter);
-/******/ 		return getter;
-/******/ 	};
-/******/
-/******/ 	// Object.prototype.hasOwnProperty.call
-/******/ 	__webpack_require__.o = function(object, property) { return Object.prototype.hasOwnProperty.call(object, property); };
-/******/
-/******/ 	// __webpack_public_path__
-/******/ 	__webpack_require__.p = "dist/";
-/******/
-/******/ 	// on error function for async loading
-/******/ 	__webpack_require__.oe = function(err) { console.error(err); throw err; };
-/******/
-/******/ 	var jsonpArray = window["webpackJsonp"] = window["webpackJsonp"] || [];
-/******/ 	var oldJsonpFunction = jsonpArray.push.bind(jsonpArray);
-/******/ 	jsonpArray.push = webpackJsonpCallback;
-/******/ 	jsonpArray = jsonpArray.slice();
-/******/ 	for(var i = 0; i < jsonpArray.length; i++) webpackJsonpCallback(jsonpArray[i]);
-/******/ 	var parentJsonpFunction = oldJsonpFunction;
-/******/
+/******/ 	// initialize runtime
+/******/ 	runtime(__webpack_require__);
 /******/
 /******/ 	// Load entry module and return exports
-/******/ 	return __webpack_require__(__webpack_require__.s = 0);
+/******/ 	return __webpack_require__(0);
 /******/ })
 /************************************************************************/
 ```
@@ -257,7 +99,8 @@
   !*** ./example.js ***!
   \********************/
 /*! no static exports found */
-/***/ (function(module, exports, __webpack_require__) {
+/*! runtime requirements: __webpack_require__ */
+/***/ (function(__unusedmodule, __unusedexports, __webpack_require__) {
 
 async function getTemplate(templateName) {
 	try {
@@ -284,32 +127,33 @@
   !*** ./templates lazy ^\.\/.*$ include: \.js$ exclude: \.noimport\.js$ namespace object ***!
   \******************************************************************************************/
 /*! no static exports found */
-/***/ (function(module, exports, __webpack_require__) {
+/*! runtime requirements: module, __webpack_require__, __webpack_require__.e */
+/***/ (function(module, __unusedexports, __webpack_require__) {
 
 var map = {
 	"./bar": [
 		2,
-		0
+		920
 	],
 	"./bar.js": [
 		2,
-		0
+		920
 	],
 	"./baz": [
 		3,
-		1
+		374
 	],
 	"./baz.js": [
 		3,
-		1
+		374
 	],
 	"./foo": [
 		4,
-		2
+		457
 	],
 	"./foo.js": [
 		4,
-		2
+		457
 	]
 };
 function webpackAsyncContext(req) {
@@ -333,8 +177,168 @@
 module.exports = webpackAsyncContext;
 
 /***/ })
-/******/ ]);
-```
+/******/ ],
+```
+
+<details><summary><code>function(__webpack_require__) { /* webpackRuntimeModules */ });</code></summary>
+
+``` js
+/******/ function(__webpack_require__) { // webpackRuntimeModules
+/******/ 	"use strict";
+/******/ 
+/******/ 	/* webpack/runtime/ensure chunk */
+/******/ 	!function() {
+/******/ 		__webpack_require__.f = {};
+/******/ 		// This file contains only the entry chunk.
+/******/ 		// The chunk loading function for additional chunks
+/******/ 		__webpack_require__.e = function requireEnsure(chunkId) {
+/******/ 			return Promise.all(Object.keys(__webpack_require__.f).reduce(function(promises, key) { __webpack_require__.f[key](chunkId, promises); return promises; }, []));
+/******/ 		};
+/******/ 	}();
+/******/ 	
+/******/ 	/* webpack/runtime/make namespace object */
+/******/ 	!function() {
+/******/ 		// define __esModule on exports
+/******/ 		__webpack_require__.r = function(exports) {
+/******/ 			if(typeof Symbol !== 'undefined' && Symbol.toStringTag) {
+/******/ 				Object.defineProperty(exports, Symbol.toStringTag, { value: 'Module' });
+/******/ 			}
+/******/ 			Object.defineProperty(exports, '__esModule', { value: true });
+/******/ 		};
+/******/ 	}();
+/******/ 	
+/******/ 	/* webpack/runtime/publicPath */
+/******/ 	!function() {
+/******/ 		__webpack_require__.p = "dist/";
+/******/ 	}();
+/******/ 	
+/******/ 	/* webpack/runtime/get javascript chunk filename */
+/******/ 	!function() {
+/******/ 		__webpack_require__.u = function(chunkId) {
+/******/ 			return "" + chunkId + ".output.js";
+/******/ 		};
+/******/ 	}();
+/******/ 	
+/******/ 	/* webpack/runtime/jsonp chunk loading */
+/******/ 	!function() {
+/******/ 		
+/******/ 		
+/******/ 		// object to store loaded and loading chunks
+/******/ 		// undefined = chunk not loaded, null = chunk preloaded/prefetched
+/******/ 		// Promise = chunk loading, 0 = chunk loaded
+/******/ 		var installedChunks = {
+/******/ 			404: 0
+/******/ 		};
+/******/ 		
+/******/ 		
+/******/ 		
+/******/ 		__webpack_require__.f.j = function(chunkId, promises) {
+/******/ 			// JSONP chunk loading for javascript
+/******/ 			var installedChunkData = installedChunks[chunkId];
+/******/ 			if(installedChunkData !== 0) { // 0 means "already installed".
+/******/ 		
+/******/ 				// a Promise means "currently loading".
+/******/ 				if(installedChunkData) {
+/******/ 					promises.push(installedChunkData[2]);
+/******/ 				} else {
+/******/ 					// setup Promise in chunk cache
+/******/ 					var promise = new Promise(function(resolve, reject) {
+/******/ 						installedChunkData = installedChunks[chunkId] = [resolve, reject];
+/******/ 					});
+/******/ 					promises.push(installedChunkData[2] = promise);
+/******/ 		
+/******/ 					// start chunk loading
+/******/ 					var url = __webpack_require__.p + __webpack_require__.u(chunkId);
+/******/ 					var loadingEnded = function() { if(installedChunks[chunkId]) return installedChunks[chunkId][1]; if(installedChunks[chunkId] !== 0) installedChunks[chunkId] = undefined; };
+/******/ 					var script = document.createElement('script');
+/******/ 					var onScriptComplete;
+/******/ 		
+/******/ 					script.charset = 'utf-8';
+/******/ 					script.timeout = 120;
+/******/ 					if (__webpack_require__.nc) {
+/******/ 						script.setAttribute("nonce", __webpack_require__.nc);
+/******/ 					}
+/******/ 					script.src = url;
+/******/ 		
+/******/ 					onScriptComplete = function (event) {
+/******/ 						// avoid mem leaks in IE.
+/******/ 						script.onerror = script.onload = null;
+/******/ 						clearTimeout(timeout);
+/******/ 						var reportError = loadingEnded();
+/******/ 						if(reportError) {
+/******/ 							var errorType = event && (event.type === 'load' ? 'missing' : event.type);
+/******/ 							var realSrc = event && event.target && event.target.src;
+/******/ 							var error = new Error('Loading chunk ' + chunkId + ' failed.\n(' + errorType + ': ' + realSrc + ')');
+/******/ 							error.type = errorType;
+/******/ 							error.request = realSrc;
+/******/ 							reportError(error);
+/******/ 						}
+/******/ 					};
+/******/ 					var timeout = setTimeout(function(){
+/******/ 						onScriptComplete({ type: 'timeout', target: script });
+/******/ 					}, 120000);
+/******/ 					script.onerror = script.onload = onScriptComplete;
+/******/ 					document.head.appendChild(script);
+/******/ 		
+/******/ 					// no HMR
+/******/ 				}
+/******/ 			}
+/******/ 		
+/******/ 			// no chunk preloading needed
+/******/ 		};
+/******/ 		
+/******/ 		// no prefetching
+/******/ 		
+/******/ 		// no HMR
+/******/ 		
+/******/ 		// no HMR manifest
+/******/ 		
+/******/ 		// no deferred startup
+/******/ 		
+/******/ 		// install a JSONP callback for chunk loading
+/******/ 		function webpackJsonpCallback(data) {
+/******/ 			var chunkIds = data[0];
+/******/ 			var moreModules = data[1];
+/******/ 		
+/******/ 			var runtime = data[3];
+/******/ 		
+/******/ 			// add "moreModules" to the modules object,
+/******/ 			// then flag all "chunkIds" as loaded and fire callback
+/******/ 			var moduleId, chunkId, i = 0, resolves = [];
+/******/ 			for(;i < chunkIds.length; i++) {
+/******/ 				chunkId = chunkIds[i];
+/******/ 				if(installedChunks[chunkId]) {
+/******/ 					resolves.push(installedChunks[chunkId][0]);
+/******/ 				}
+/******/ 				installedChunks[chunkId] = 0;
+/******/ 			}
+/******/ 			for(moduleId in moreModules) {
+/******/ 				if(Object.prototype.hasOwnProperty.call(moreModules, moduleId)) {
+/******/ 					__webpack_require__.m[moduleId] = moreModules[moduleId];
+/******/ 				}
+/******/ 			}
+/******/ 			if(runtime) runtime(__webpack_require__);
+/******/ 			if(parentJsonpFunction) parentJsonpFunction(data);
+/******/ 		
+/******/ 			while(resolves.length) {
+/******/ 				resolves.shift()();
+/******/ 			}
+/******/ 		
+/******/ 		};
+/******/ 		
+/******/ 		var jsonpArray = window["webpackJsonp"] = window["webpackJsonp"] || [];
+/******/ 		var oldJsonpFunction = jsonpArray.push.bind(jsonpArray);
+/******/ 		jsonpArray.push = webpackJsonpCallback;
+/******/ 		
+/******/ 		var parentJsonpFunction = oldJsonpFunction;
+/******/ 	}();
+/******/ 	
+/******/ }
+);
+```
+
+</details>
+
 
 # Info
 
@@ -342,96 +346,85 @@
 
 ```
 Hash: 0a1b2c3d4e5f6a7b8c9d
-<<<<<<< HEAD
 Version: webpack 5.0.0-next
-      Asset       Size  Chunks             Chunk Names
-0.output.js  439 bytes       0  [emitted]  
-1.output.js  439 bytes       1  [emitted]  
-2.output.js  439 bytes       2  [emitted]  
-  output.js   9.47 KiB       3  [emitted]  main
-=======
-Version: webpack 4.28.0
-      Asset       Size  Chunks             Chunk Names
-0.output.js  433 bytes       0  [emitted]  
-1.output.js  442 bytes       1  [emitted]  
-2.output.js  436 bytes       2  [emitted]  
-  output.js   9.43 KiB       3  [emitted]  main
->>>>>>> e871eeb1
+        Asset       Size  Chunks             Chunk Names
+374.output.js  539 bytes   {374}  [emitted]
+457.output.js  539 bytes   {457}  [emitted]
+920.output.js  539 bytes   {920}  [emitted]
+    output.js   8.85 KiB   {404}  [emitted]  main
 Entrypoint main = output.js
-chunk    {0} 0.output.js 41 bytes <{3}> [rendered]
+chunk {374} 374.output.js 38 bytes <{404}> [rendered]
+    > ./baz [1] ./templates lazy ^\.\/.*$ include: \.js$ exclude: \.noimport\.js$ namespace object ./baz
+    > ./baz.js [1] ./templates lazy ^\.\/.*$ include: \.js$ exclude: \.noimport\.js$ namespace object ./baz.js
+ [3] ./templates/baz.js 38 bytes {374} [optional] [built]
+     [exports: default]
+     [used exports unknown]
+     context element ./baz [1] ./templates lazy ^\.\/.*$ include: \.js$ exclude: \.noimport\.js$ namespace object ./baz
+     context element ./baz.js [1] ./templates lazy ^\.\/.*$ include: \.js$ exclude: \.noimport\.js$ namespace object ./baz.js
+chunk {404} output.js (main) 597 bytes (javascript) 3.82 KiB (runtime) >{374}< >{457}< >{920}< [entry] [rendered]
+    > .\example.js main
+ [0] ./example.js 437 bytes {404} [built]
+     [used exports unknown]
+     entry .\example.js main
+ [1] ./templates lazy ^\.\/.*$ include: \.js$ exclude: \.noimport\.js$ namespace object 160 bytes {404} [optional] [built]
+     [used exports unknown]
+     import() context lazy ./templates [0] ./example.js 3:23-7:3
+     + 5 hidden chunk modules
+chunk {457} 457.output.js 38 bytes <{404}> [rendered]
+    > ./foo [1] ./templates lazy ^\.\/.*$ include: \.js$ exclude: \.noimport\.js$ namespace object ./foo
+    > ./foo.js [1] ./templates lazy ^\.\/.*$ include: \.js$ exclude: \.noimport\.js$ namespace object ./foo.js
+ [4] ./templates/foo.js 38 bytes {457} [optional] [built]
+     [exports: default]
+     [used exports unknown]
+     context element ./foo [1] ./templates lazy ^\.\/.*$ include: \.js$ exclude: \.noimport\.js$ namespace object ./foo
+     context element ./foo.js [1] ./templates lazy ^\.\/.*$ include: \.js$ exclude: \.noimport\.js$ namespace object ./foo.js
+chunk {920} 920.output.js 38 bytes <{404}> [rendered]
     > ./bar [1] ./templates lazy ^\.\/.*$ include: \.js$ exclude: \.noimport\.js$ namespace object ./bar
     > ./bar.js [1] ./templates lazy ^\.\/.*$ include: \.js$ exclude: \.noimport\.js$ namespace object ./bar.js
- [2] ./templates/bar.js 41 bytes {0} [optional] [built]
+ [2] ./templates/bar.js 38 bytes {920} [optional] [built]
      [exports: default]
      [used exports unknown]
      context element ./bar [1] ./templates lazy ^\.\/.*$ include: \.js$ exclude: \.noimport\.js$ namespace object ./bar
      context element ./bar.js [1] ./templates lazy ^\.\/.*$ include: \.js$ exclude: \.noimport\.js$ namespace object ./bar.js
-chunk    {1} 1.output.js 41 bytes <{3}> [rendered]
-    > ./baz [1] ./templates lazy ^\.\/.*$ include: \.js$ exclude: \.noimport\.js$ namespace object ./baz
-    > ./baz.js [1] ./templates lazy ^\.\/.*$ include: \.js$ exclude: \.noimport\.js$ namespace object ./baz.js
- [3] ./templates/baz.js 41 bytes {1} [optional] [built]
-     [exports: default]
-     [used exports unknown]
-     context element ./baz [1] ./templates lazy ^\.\/.*$ include: \.js$ exclude: \.noimport\.js$ namespace object ./baz
-     context element ./baz.js [1] ./templates lazy ^\.\/.*$ include: \.js$ exclude: \.noimport\.js$ namespace object ./baz.js
-chunk    {2} 2.output.js 41 bytes <{3}> [rendered]
-    > ./foo [1] ./templates lazy ^\.\/.*$ include: \.js$ exclude: \.noimport\.js$ namespace object ./foo
-    > ./foo.js [1] ./templates lazy ^\.\/.*$ include: \.js$ exclude: \.noimport\.js$ namespace object ./foo.js
- [4] ./templates/foo.js 41 bytes {2} [optional] [built]
-     [exports: default]
-     [used exports unknown]
-     context element ./foo [1] ./templates lazy ^\.\/.*$ include: \.js$ exclude: \.noimport\.js$ namespace object ./foo
-     context element ./foo.js [1] ./templates lazy ^\.\/.*$ include: \.js$ exclude: \.noimport\.js$ namespace object ./foo.js
-chunk    {3} output.js (main) 618 bytes >{0}< >{1}< >{2}< [entry] [rendered]
+```
+
+## Production mode
+
+```
+Hash: 0a1b2c3d4e5f6a7b8c9d
+Version: webpack 5.0.0-next
+        Asset       Size  Chunks             Chunk Names
+374.output.js  119 bytes   {374}  [emitted]
+457.output.js  119 bytes   {457}  [emitted]
+920.output.js  119 bytes   {920}  [emitted]
+    output.js    2.1 KiB   {404}  [emitted]  main
+Entrypoint main = output.js
+chunk {374} 374.output.js 38 bytes <{404}> [rendered]
+    > ./baz [259] ./templates lazy ^\.\/.*$ include: \.js$ exclude: \.noimport\.js$ namespace object ./baz
+    > ./baz.js [259] ./templates lazy ^\.\/.*$ include: \.js$ exclude: \.noimport\.js$ namespace object ./baz.js
+ [374] ./templates/baz.js 38 bytes {374} [optional] [built]
+       [exports: default]
+       context element ./baz [259] ./templates lazy ^\.\/.*$ include: \.js$ exclude: \.noimport\.js$ namespace object ./baz
+       context element ./baz.js [259] ./templates lazy ^\.\/.*$ include: \.js$ exclude: \.noimport\.js$ namespace object ./baz.js
+chunk {404} output.js (main) 597 bytes (javascript) 3.82 KiB (runtime) >{374}< >{457}< >{920}< [entry] [rendered]
     > .\example.js main
- [0] ./example.js 458 bytes {3} [built]
-     [used exports unknown]
-     entry .\example.js  main
- [1] ./templates lazy ^\.\/.*$ include: \.js$ exclude: \.noimport\.js$ namespace object 160 bytes {3} [optional] [built]
-     [used exports unknown]
-     import() context lazy ./templates [0] ./example.js 3:23-7:3
-```
-
-## Production mode
-
-```
-Hash: 0a1b2c3d4e5f6a7b8c9d
-<<<<<<< HEAD
-Version: webpack 5.0.0-next
-=======
-Version: webpack 4.28.0
->>>>>>> e871eeb1
-      Asset       Size  Chunks             Chunk Names
-0.output.js  113 bytes       0  [emitted]  
-1.output.js  114 bytes       1  [emitted]  
-2.output.js  115 bytes       2  [emitted]  
-  output.js   2.51 KiB       3  [emitted]  main
-Entrypoint main = output.js
-chunk    {0} 0.output.js 41 bytes <{3}> [rendered]
-    > ./bar [4] ./templates lazy ^\.\/.*$ include: \.js$ exclude: \.noimport\.js$ namespace object ./bar
-    > ./bar.js [4] ./templates lazy ^\.\/.*$ include: \.js$ exclude: \.noimport\.js$ namespace object ./bar.js
- [0] ./templates/bar.js 41 bytes {0} [optional] [built]
-     [exports: default]
-     context element ./bar [4] ./templates lazy ^\.\/.*$ include: \.js$ exclude: \.noimport\.js$ namespace object ./bar
-     context element ./bar.js [4] ./templates lazy ^\.\/.*$ include: \.js$ exclude: \.noimport\.js$ namespace object ./bar.js
-chunk    {1} 1.output.js 41 bytes <{3}> [rendered]
-    > ./baz [4] ./templates lazy ^\.\/.*$ include: \.js$ exclude: \.noimport\.js$ namespace object ./baz
-    > ./baz.js [4] ./templates lazy ^\.\/.*$ include: \.js$ exclude: \.noimport\.js$ namespace object ./baz.js
- [1] ./templates/baz.js 41 bytes {1} [optional] [built]
-     [exports: default]
-     context element ./baz [4] ./templates lazy ^\.\/.*$ include: \.js$ exclude: \.noimport\.js$ namespace object ./baz
-     context element ./baz.js [4] ./templates lazy ^\.\/.*$ include: \.js$ exclude: \.noimport\.js$ namespace object ./baz.js
-chunk    {2} 2.output.js 41 bytes <{3}> [rendered]
-    > ./foo [4] ./templates lazy ^\.\/.*$ include: \.js$ exclude: \.noimport\.js$ namespace object ./foo
-    > ./foo.js [4] ./templates lazy ^\.\/.*$ include: \.js$ exclude: \.noimport\.js$ namespace object ./foo.js
- [2] ./templates/foo.js 41 bytes {2} [optional] [built]
-     [exports: default]
-     context element ./foo [4] ./templates lazy ^\.\/.*$ include: \.js$ exclude: \.noimport\.js$ namespace object ./foo
-     context element ./foo.js [4] ./templates lazy ^\.\/.*$ include: \.js$ exclude: \.noimport\.js$ namespace object ./foo.js
-chunk    {3} output.js (main) 618 bytes >{0}< >{1}< >{2}< [entry] [rendered]
-    > .\example.js main
- [3] ./example.js 458 bytes {3} [built]
-     entry .\example.js  main
- [4] ./templates lazy ^\.\/.*$ include: \.js$ exclude: \.noimport\.js$ namespace object 160 bytes {3} [optional] [built]
-     import() context lazy ./templates [3] ./example.js 3:23-7:3
+ [259] ./templates lazy ^\.\/.*$ include: \.js$ exclude: \.noimport\.js$ namespace object 160 bytes {404} [optional] [built]
+       import() context lazy ./templates [275] ./example.js 3:23-7:3
+ [275] ./example.js 437 bytes {404} [built]
+       entry .\example.js main
+     + 5 hidden chunk modules
+chunk {457} 457.output.js 38 bytes <{404}> [rendered]
+    > ./foo [259] ./templates lazy ^\.\/.*$ include: \.js$ exclude: \.noimport\.js$ namespace object ./foo
+    > ./foo.js [259] ./templates lazy ^\.\/.*$ include: \.js$ exclude: \.noimport\.js$ namespace object ./foo.js
+ [457] ./templates/foo.js 38 bytes {457} [optional] [built]
+       [exports: default]
+       context element ./foo [259] ./templates lazy ^\.\/.*$ include: \.js$ exclude: \.noimport\.js$ namespace object ./foo
+       context element ./foo.js [259] ./templates lazy ^\.\/.*$ include: \.js$ exclude: \.noimport\.js$ namespace object ./foo.js
+chunk {920} 920.output.js 38 bytes <{404}> [rendered]
+    > ./bar [259] ./templates lazy ^\.\/.*$ include: \.js$ exclude: \.noimport\.js$ namespace object ./bar
+    > ./bar.js [259] ./templates lazy ^\.\/.*$ include: \.js$ exclude: \.noimport\.js$ namespace object ./bar.js
+ [920] ./templates/bar.js 38 bytes {920} [optional] [built]
+       [exports: default]
+       context element ./bar [259] ./templates lazy ^\.\/.*$ include: \.js$ exclude: \.noimport\.js$ namespace object ./bar
+       context element ./bar.js [259] ./templates lazy ^\.\/.*$ include: \.js$ exclude: \.noimport\.js$ namespace object ./bar.js
 ```