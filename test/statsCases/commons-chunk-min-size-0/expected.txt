--- conflicted
+++ resolved
@@ -1,24 +1,13 @@
 Hash: 96561e55e52ce5dd05d9
 Time: Xms
       Asset      Size  Chunks             Chunk Names
-<<<<<<< HEAD
  entry-1.js  81 bytes       0  [emitted]  entry-1
-vendor-1.js  8.01 KiB       1  [emitted]  vendor-1
+vendor-1.js  5.62 KiB       1  [emitted]  vendor-1
    [0] ./modules/a.js 22 bytes {1} [built]
    [1] ./modules/b.js 22 bytes {1} [built]
    [2] ./modules/c.js 22 bytes {1} [built]
    [3] ./modules/d.js 22 bytes {1} [built]
    [4] ./modules/e.js 22 bytes {1} [built]
    [5] ./modules/f.js 22 bytes {1} [built]
-=======
- entry-1.js  25 bytes       0  [emitted]  entry-1
-vendor-1.js   4.83 kB       1  [emitted]  vendor-1
-   [0] (webpack)/test/statsCases/commons-chunk-min-size-0/modules/a.js 22 bytes {1} [built]
-   [1] (webpack)/test/statsCases/commons-chunk-min-size-0/modules/b.js 22 bytes {1} [built]
-   [2] (webpack)/test/statsCases/commons-chunk-min-size-0/modules/c.js 22 bytes {1} [built]
-   [3] (webpack)/test/statsCases/commons-chunk-min-size-0/modules/d.js 22 bytes {1} [built]
-   [4] (webpack)/test/statsCases/commons-chunk-min-size-0/modules/e.js 22 bytes {1} [built]
-   [5] (webpack)/test/statsCases/commons-chunk-min-size-0/modules/f.js 22 bytes {1} [built]
->>>>>>> b545b519
    [6] multi ./modules/a ./modules/b ./modules/c 52 bytes {1} [built]
    [7] ./entry-1.js 145 bytes {1} [built]